// src/background/index.ts
/// <reference types="chrome" />
import type { Game } from "../lib/types";
import { gameKey, fetchLiveGamesForFollowed } from "../lib/api";
import { initAlarms, rescheduleAlarms } from "./alarms";
import { initMessaging } from "./messaging";

// ------------ State ------------
let lastGames: Game[] = [];
let prevByKey = new Map<string, Game>();

function detectMeaningfulChanges(next: Game[]): Game[] {
  const changes: Game[] = [];
  for (const g of next) {
    const k = gameKey(g);
    const p = prevByKey.get(k);
    if (!p) continue;

    const scoreChanged = g.home.score !== p.home.score || g.away.score !== p.away.score;
    const wentLive = p.status.phase !== "live" && g.status.phase === "live";
    const wentFinal = p.status.phase !== "final" && g.status.phase === "final";
    if (scoreChanged || wentLive || wentFinal) changes.push(g);
  }
  prevByKey = new Map(next.map(g => [gameKey(g), g]));
  return changes;
}

<<<<<<< HEAD
=======
/* =====================
   Config
   ===================== */
const PROXY_URL = "https://sportscanner-proxy.semiultra.workers.dev";

/* =====================
   State
   ===================== */
let lastGames: Game[] = [];

/* =====================
   Lifecycle
   ===================== */
init().catch(console.error);

chrome.runtime.onInstalled.addListener(async (details) => {
  if (details.reason === "install") {
    chrome.runtime.openOptionsPage();
  }
  console.log("[SportScanner] onInstalled");
  await schedule();
  await pollOnce();
});

chrome.runtime.onStartup?.addListener(async () => {
  console.log("[SportScanner] onStartup");
  await schedule();
  await pollOnce();
});

chrome.runtime.onMessage.addListener((msg, _sender, sendResponse) => {

  if (msg?.type === "BADGE_COUNT") {
    const text = typeof msg.count === "string" ? msg.count : "";
    chrome.action.setBadgeText({ text }); // empty string hides the badge
    return;
  }

  // 1) Return the raw snapshot you already expose
  if (msg?.type === "GET_SNAPSHOT") {
    sendResponse({ games: lastGames });
    return; // no async
  }

  // 2) NEW: Return simplified games for the Options "game filter"
  // msg: { type: "GET_GAMES_FOR_LEAGUES", leagues: League[] }
  if (msg?.type === "GET_GAMES_FOR_LEAGUES") {
    const leagues: League[] = Array.isArray(msg.leagues) ? msg.leagues : [];

    // Helper: phase -> simplified status
    const phaseToStatus = (phase: string): "scheduled" | "in_progress" | "final" | "postponed" => {
      const p = (phase || "").toLowerCase();
      if (p === "live" || p === "in_progress") return "in_progress";
      if (p === "final") return "final";
      if (p === "postponed") return "postponed";
      return "scheduled";
    };

    (async () => {
      try {
        // NEW: fetch league-wide "today" for requested leagues,
        // instead of using lastGames (which only has *followed* teams).
        const todayAll = leagues.length ? await fetchTodayForLeagues(leagues) : [];

        // Fallback: if fetch failed/empty, at least surface what we have cached
        const pool = todayAll.length ? todayAll : lastGames.filter(g =>
          !leagues.length || leagues.includes(g.league as League)
        );

        const mapped = pool.map(g => {
          const lg = g.league as League;
          return {
            league: lg,
            homeId: canonId(lg, g.home.teamId),
            awayId: canonId(lg, g.away.teamId),
            startUtc: new Date(g.startTime).toISOString(),
            status: phaseToStatus(g.status?.phase),
          };
        });

        sendResponse({ games: mapped });
      } catch (e) {
        console.warn("[SportScanner] GET_GAMES_FOR_LEAGUES error:", e);
        sendResponse({ games: [] });
      }
    })();

    return true; // keep port open for async sendResponse
  }


  if (msg?.type === "SETTINGS_UPDATED") {
    (async () => {
      await schedule();
      await pollOnce();
      sendResponse?.({ ok: true });
    })();
    return true;
  }
});

// chrome.runtime.onMessage.addListener((msg, _sender, _sendResponse) => {
//   if (msg?.type === "SETTINGS_UPDATED") {
//     chrome.tabs.query({}, (tabs) => {
//       for (const t of tabs) {
//         if (t.id) chrome.tabs.sendMessage(t.id, { type: "REFRESH_BAR", reason: msg.reason });
//       }
//     });
//   }
// });

//TABS REPLACEMENT
chrome.runtime.onMessage.addListener((msg, _sender, sendResponse) => {
  if (msg?.type === "SETTINGS_UPDATED") {
    // Trigger content scripts via storage change (no tabs permission needed)
    chrome.storage.local.set({ __ss_refresh_bar: { reason: msg.reason ?? "settings_updated", at: Date.now() } });
    sendResponse?.({ ok: true });
  }
});

chrome.alarms.onAlarm.addListener(async (a: chrome.alarms.Alarm) => {
  if (a.name === "poll") {
    console.log("[SportScanner] alarm -> pollOnce()");
    await pollOnce();
  }
});

/* =====================
   Core
   ===================== */
async function init() {
  console.log("[SportScanner] service worker loaded");
  await schedule();
  await pollOnce();
}

async function schedule() {
  const settings = await getSettings();
  const periodMin = Math.max(1, settings.pollingSeconds / 60); // clamp to >= 1
  await chrome.alarms.clear("poll");
  chrome.alarms.create("poll", { periodInMinutes: periodMin });
  console.log("[SportScanner] alarm scheduled every", periodMin, "min");
}

>>>>>>> 3381ec6b
async function pollOnce() {
  try {
    const games = await fetchLiveGamesForFollowed();
    lastGames = games;

    if (prevByKey.size === 0) {
      prevByKey = new Map(games.map(g => [gameKey(g), g]));
    } else {
      const updates = detectMeaningfulChanges(games);
      for (const g of updates) {
        const title =
          g.status.phase === "final" ? "Final"
            : g.status.phase === "live" ? "Score update"
              : "Game update";
        const body = `${g.away.name} ${g.away.score} @ ${g.home.name} ${g.home.score}` +
          (g.status.clock ? ` — ${g.status.clock}` : "");
        chrome.notifications.create(
          `ss-${gameKey(g)}-${g.home.score}-${g.away.score}`,
          { type: "basic", iconUrl: "icons/icon128.png", title: `[${g.league.toUpperCase()}] ${title}`, message: body, priority: 1 }
        );
      }
    }

    const live = games.some(g => g.status.phase === "live");
    await chrome.action.setBadgeBackgroundColor({ color: live ? "#eb7272ff" : "#475569" }).catch(() => { });
    await broadcast({ type: "GAMES_UPDATE", games });
  } catch (e) {
    console.error("[SportScanner] pollOnce error", e);
  }
}

<<<<<<< HEAD
function getSnapshot() {
  return lastGames;
}

function setBadgeText(text: string) {
  chrome.action.setBadgeText({ text }).catch?.(() => { });
}

async function broadcast(msg: any) {
  chrome.runtime.sendMessage(msg).catch(() => { });
  const tabs = await chrome.tabs.query({});
  await Promise.all(
    tabs.map(async (t) => {
      if (!t.id) return;
      try { await chrome.tabs.sendMessage(t.id, msg); } catch { }
    })
  );
=======
// async function broadcast(msg: any) {
//   // extension pages (popup/options) if open
//   chrome.runtime.sendMessage(msg).catch(() => { });
//   // tabs with content script; ignore tabs without receiver
//   const tabs = await chrome.tabs.query({});
//   await Promise.all(
//     tabs.map(async (t) => {
//       if (!t.id) return;
//       try {
//         await chrome.tabs.sendMessage(t.id, msg);
//       } catch { }
//     })
//   );
// }

//TABS REPLACEMENT
async function broadcast(msg: any) {
  // Notify extension pages (popup/options) if open
  chrome.runtime.sendMessage(msg).catch(() => {});

  // Also mirror the latest payload into storage so content scripts can react
  // (This replaces the tabs.query + tabs.sendMessage fan-out.)
  try {
    await chrome.storage.local.set({ __ss_last_broadcast: { msg, at: Date.now() } });
  } catch {}
>>>>>>> 3381ec6b
}

async function broadcastRefresh(reason?: string) {
  const tabs = await chrome.tabs.query({});
  for (const t of tabs) {
    if (t.id) {
      try { await chrome.tabs.sendMessage(t.id, { type: "REFRESH_BAR", reason }); } catch { }
    }
  }
}

async function init() {
  console.log("[SportScanner] service worker loaded");
  initAlarms(pollOnce);

  initMessaging({
    getSnapshot,
    onSettingsUpdated: async () => {
      await rescheduleAlarms();
      await pollOnce();
    },
    setBadgeText,
    broadcastRefresh,
  });

  await rescheduleAlarms();
  await pollOnce();
}

chrome.runtime.onInstalled.addListener(async (details) => {
  if (details.reason === "install") {
    chrome.runtime.openOptionsPage();
  }
  console.log("[SportScanner] onInstalled");
  await rescheduleAlarms();
  await pollOnce();
});

chrome.runtime.onStartup?.addListener(async () => {
  console.log("[SportScanner] onStartup");
  await rescheduleAlarms();
  await pollOnce();
});

// Kick off
init().catch(console.error);<|MERGE_RESOLUTION|>--- conflicted
+++ resolved
@@ -25,153 +25,6 @@
   return changes;
 }
 
-<<<<<<< HEAD
-=======
-/* =====================
-   Config
-   ===================== */
-const PROXY_URL = "https://sportscanner-proxy.semiultra.workers.dev";
-
-/* =====================
-   State
-   ===================== */
-let lastGames: Game[] = [];
-
-/* =====================
-   Lifecycle
-   ===================== */
-init().catch(console.error);
-
-chrome.runtime.onInstalled.addListener(async (details) => {
-  if (details.reason === "install") {
-    chrome.runtime.openOptionsPage();
-  }
-  console.log("[SportScanner] onInstalled");
-  await schedule();
-  await pollOnce();
-});
-
-chrome.runtime.onStartup?.addListener(async () => {
-  console.log("[SportScanner] onStartup");
-  await schedule();
-  await pollOnce();
-});
-
-chrome.runtime.onMessage.addListener((msg, _sender, sendResponse) => {
-
-  if (msg?.type === "BADGE_COUNT") {
-    const text = typeof msg.count === "string" ? msg.count : "";
-    chrome.action.setBadgeText({ text }); // empty string hides the badge
-    return;
-  }
-
-  // 1) Return the raw snapshot you already expose
-  if (msg?.type === "GET_SNAPSHOT") {
-    sendResponse({ games: lastGames });
-    return; // no async
-  }
-
-  // 2) NEW: Return simplified games for the Options "game filter"
-  // msg: { type: "GET_GAMES_FOR_LEAGUES", leagues: League[] }
-  if (msg?.type === "GET_GAMES_FOR_LEAGUES") {
-    const leagues: League[] = Array.isArray(msg.leagues) ? msg.leagues : [];
-
-    // Helper: phase -> simplified status
-    const phaseToStatus = (phase: string): "scheduled" | "in_progress" | "final" | "postponed" => {
-      const p = (phase || "").toLowerCase();
-      if (p === "live" || p === "in_progress") return "in_progress";
-      if (p === "final") return "final";
-      if (p === "postponed") return "postponed";
-      return "scheduled";
-    };
-
-    (async () => {
-      try {
-        // NEW: fetch league-wide "today" for requested leagues,
-        // instead of using lastGames (which only has *followed* teams).
-        const todayAll = leagues.length ? await fetchTodayForLeagues(leagues) : [];
-
-        // Fallback: if fetch failed/empty, at least surface what we have cached
-        const pool = todayAll.length ? todayAll : lastGames.filter(g =>
-          !leagues.length || leagues.includes(g.league as League)
-        );
-
-        const mapped = pool.map(g => {
-          const lg = g.league as League;
-          return {
-            league: lg,
-            homeId: canonId(lg, g.home.teamId),
-            awayId: canonId(lg, g.away.teamId),
-            startUtc: new Date(g.startTime).toISOString(),
-            status: phaseToStatus(g.status?.phase),
-          };
-        });
-
-        sendResponse({ games: mapped });
-      } catch (e) {
-        console.warn("[SportScanner] GET_GAMES_FOR_LEAGUES error:", e);
-        sendResponse({ games: [] });
-      }
-    })();
-
-    return true; // keep port open for async sendResponse
-  }
-
-
-  if (msg?.type === "SETTINGS_UPDATED") {
-    (async () => {
-      await schedule();
-      await pollOnce();
-      sendResponse?.({ ok: true });
-    })();
-    return true;
-  }
-});
-
-// chrome.runtime.onMessage.addListener((msg, _sender, _sendResponse) => {
-//   if (msg?.type === "SETTINGS_UPDATED") {
-//     chrome.tabs.query({}, (tabs) => {
-//       for (const t of tabs) {
-//         if (t.id) chrome.tabs.sendMessage(t.id, { type: "REFRESH_BAR", reason: msg.reason });
-//       }
-//     });
-//   }
-// });
-
-//TABS REPLACEMENT
-chrome.runtime.onMessage.addListener((msg, _sender, sendResponse) => {
-  if (msg?.type === "SETTINGS_UPDATED") {
-    // Trigger content scripts via storage change (no tabs permission needed)
-    chrome.storage.local.set({ __ss_refresh_bar: { reason: msg.reason ?? "settings_updated", at: Date.now() } });
-    sendResponse?.({ ok: true });
-  }
-});
-
-chrome.alarms.onAlarm.addListener(async (a: chrome.alarms.Alarm) => {
-  if (a.name === "poll") {
-    console.log("[SportScanner] alarm -> pollOnce()");
-    await pollOnce();
-  }
-});
-
-/* =====================
-   Core
-   ===================== */
-async function init() {
-  console.log("[SportScanner] service worker loaded");
-  await schedule();
-  await pollOnce();
-}
-
-async function schedule() {
-  const settings = await getSettings();
-  const periodMin = Math.max(1, settings.pollingSeconds / 60); // clamp to >= 1
-  await chrome.alarms.clear("poll");
-  chrome.alarms.create("poll", { periodInMinutes: periodMin });
-  console.log("[SportScanner] alarm scheduled every", periodMin, "min");
-}
-
->>>>>>> 3381ec6b
 async function pollOnce() {
   try {
     const games = await fetchLiveGamesForFollowed();
@@ -184,85 +37,81 @@
       for (const g of updates) {
         const title =
           g.status.phase === "final" ? "Final"
-            : g.status.phase === "live" ? "Score update"
-              : "Game update";
-        const body = `${g.away.name} ${g.away.score} @ ${g.home.name} ${g.home.score}` +
+          : g.status.phase === "live" ? "Score update"
+          : "Game update";
+
+        const body =
+          `${g.away.name} ${g.away.score} @ ${g.home.name} ${g.home.score}` +
           (g.status.clock ? ` — ${g.status.clock}` : "");
+
         chrome.notifications.create(
           `ss-${gameKey(g)}-${g.home.score}-${g.away.score}`,
-          { type: "basic", iconUrl: "icons/icon128.png", title: `[${g.league.toUpperCase()}] ${title}`, message: body, priority: 1 }
+          {
+            type: "basic",
+            iconUrl: "icons/icon128.png",
+            title: `[${g.league.toUpperCase()}] ${title}`,
+            message: body,
+            priority: 1,
+          }
         );
       }
     }
 
     const live = games.some(g => g.status.phase === "live");
-    await chrome.action.setBadgeBackgroundColor({ color: live ? "#eb7272ff" : "#475569" }).catch(() => { });
+    try {
+      await chrome.action.setBadgeBackgroundColor({ color: live ? "#eb7272ff" : "#475569" });
+    } catch {}
+
     await broadcast({ type: "GAMES_UPDATE", games });
   } catch (e) {
     console.error("[SportScanner] pollOnce error", e);
   }
 }
 
-<<<<<<< HEAD
+// ---- Messaging helpers wired into initMessaging ----
 function getSnapshot() {
   return lastGames;
 }
 
 function setBadgeText(text: string) {
-  chrome.action.setBadgeText({ text }).catch?.(() => { });
+  try {
+    chrome.action.setBadgeText({ text });
+  } catch {}
 }
 
+/**
+ * Broadcast to extension pages and also mirror the payload into storage so
+ * content scripts can react (no tabs permission required).
+ */
 async function broadcast(msg: any) {
-  chrome.runtime.sendMessage(msg).catch(() => { });
-  const tabs = await chrome.tabs.query({});
-  await Promise.all(
-    tabs.map(async (t) => {
-      if (!t.id) return;
-      try { await chrome.tabs.sendMessage(t.id, msg); } catch { }
-    })
-  );
-=======
-// async function broadcast(msg: any) {
-//   // extension pages (popup/options) if open
-//   chrome.runtime.sendMessage(msg).catch(() => { });
-//   // tabs with content script; ignore tabs without receiver
-//   const tabs = await chrome.tabs.query({});
-//   await Promise.all(
-//     tabs.map(async (t) => {
-//       if (!t.id) return;
-//       try {
-//         await chrome.tabs.sendMessage(t.id, msg);
-//       } catch { }
-//     })
-//   );
-// }
+  try {
+    chrome.runtime.sendMessage(msg);
+  } catch {}
 
-//TABS REPLACEMENT
-async function broadcast(msg: any) {
-  // Notify extension pages (popup/options) if open
-  chrome.runtime.sendMessage(msg).catch(() => {});
-
-  // Also mirror the latest payload into storage so content scripts can react
-  // (This replaces the tabs.query + tabs.sendMessage fan-out.)
   try {
     await chrome.storage.local.set({ __ss_last_broadcast: { msg, at: Date.now() } });
   } catch {}
->>>>>>> 3381ec6b
 }
 
+/**
+ * Ask content scripts to refresh via a storage ping (replaces tabs.query fan-out).
+ */
 async function broadcastRefresh(reason?: string) {
-  const tabs = await chrome.tabs.query({});
-  for (const t of tabs) {
-    if (t.id) {
-      try { await chrome.tabs.sendMessage(t.id, { type: "REFRESH_BAR", reason }); } catch { }
-    }
-  }
+  try {
+    await chrome.storage.local.set({
+      __ss_refresh_bar: { reason: reason ?? "settings_updated", at: Date.now() },
+    });
+  } catch {}
 }
 
+// ---- Lifecycle ----
 async function init() {
   console.log("[SportScanner] service worker loaded");
+
+  // Alarms lifecycle (centralized in ./alarms)
   initAlarms(pollOnce);
 
+  // Messaging glue (centralized in ./messaging)
   initMessaging({
     getSnapshot,
     onSettingsUpdated: async () => {
